import os
import sys
import shutil
import json
import re
import subprocess
import yaml
import logging
import logging.handlers
from pyroute2 import netlink
from pyroute2 import IPDB
from pyroute2 import netns
from pyroute2.iproute import IPRoute

<<<<<<< HEAD
=======


>>>>>>> c5599c82
IP_ROUTE = IPRoute()
MAIN_IPDB = IPDB()


def start_process(args):
    """
    Shell command agent
    """
    try:
        p = subprocess.Popen(args,
                             stdin=subprocess.PIPE,
                             stdout=subprocess.PIPE,
                             stderr=subprocess.PIPE)
        out, err = p.communicate()
        return (p.returncode, out, err)
    except OSError:
        return (-1, None, None)


def exec_cmd_in_namespace(ns, cmd):
    """
    Shell command agent to execute command in namespace
    """
    return start_process(["ip", "netns", "exec", ns] + cmd)


class Topology(object):
    """
    InfraSIM virtual network abstraction, with definition on:
    - namespace
    - openvswitches
    - connection from namespace interface to openvswitch port
    """

    def __init__(self, config_path):
        self.__topo = None
        self.__openvswitch = {}
        self.__namespace = {}
        self.__connection = {}
        self.logger_topo = logging.getLogger(__name__)

        with open(config_path, "r") as fp:
            self.__topo = yaml.load(fp)

        handler = logging.StreamHandler(sys.stdout)
        formatter = logging.Formatter("%(asctime)s - %(message)s")
        handler.setFormatter(formatter)
        self.logger_topo.addHandler(handler)
        self.logger_topo.setLevel(logging.DEBUG)

    def __load(self):
        """
        Resolve topology to data structure
        """
        self.__validate()

        # load openvswitch
        for ovs_name in self.__topo["ovs"]:
            ovs_info = self.__topo[ovs_name]
            ovs_info["ifname"] = ovs_name
            self.__openvswitch[ovs_name] = InfrasimvSwitch(ovs_info)
            self.__openvswitch[ovs_name].set_logger(self.logger_topo)

        # load namespaces
        for ns_name in self.__topo["namespace"]:
            ns_info = self.__topo[ns_name]
            ns_info["name"] = ns_name
            self.__namespace[ns_name] = InfrasimNamespace(ns_info)
            self.__namespace[ns_name].set_logger(self.logger_topo)

        # load connections
        # this connection is a mapping from
        # namespace interface to vswitch port
        self.__connection = self.__topo["connection"]

    def __validate(self):
        self.logger_topo.info("[Validate topology]")

        # validate there are key definitions
        assert "namespace" in self.__topo
        assert "ovs" in self.__topo
        assert "connection" in self.__topo

        # validate all namespace in index has definition
        for ns in self.__topo["namespace"]:
            assert ns in self.__topo
        self.logger_topo.info("All namespaces in index have definition.")

        # validate all openvswitch in index has definition
        for ovs in self.__topo["ovs"]:
            assert ovs in self.__topo
        self.logger_topo.info("All openvswitch in index have definition.")

        # TODO: validate all namespace definition is correct

        # TODO: validate all openvswitch port definition is correct

        # validate namespace
        app_intf = []
        for ns in self.__topo["namespace"]:
            ns_intf = []
            ns_br = []
            ns_info = self.__topo[ns]

            # validate no conflict interface name in global appliance
            for intf in ns_info["interfaces"]:
                assert intf["ifname"] not in app_intf
                assert intf["ifname"] not in ns_intf
                app_intf.append(intf["ifname"])
                ns_intf.append(intf["ifname"])

            # validate no conflict bridge name in namespace
            for br in ns_info["bridges"]:
                assert br["ifname"] not in ns_intf
                assert br["ifname"] not in ns_br
                ns_br.append(br["ifname"])

                # validate if bridge in namespace use any interface
                # the interface is defined
                if "bridge_ports" in br:
                    assert br["bridge_ports"] in ns_intf

            self.logger_topo.info("Namespace {} interfaces and bridges config is legal.".format(ns))

        # validate no conflict port name
        app_port = []
        for ovs in self.__topo["ovs"]:
            ovs_info = self.__topo[ovs]

            for port in ovs_info["ports"]:
                assert port not in app_port
                app_port.append(port)

            self.logger_topo.info("Openvswitch {} ports config is legal.".format(ovs))

        # validate all namespace interfaces are defined in some namespace
        # validate all vswitch ports are defined in some vswitch
        for ns_intf, ovs_port in self.__topo["connection"].items():
            assert ns_intf in app_intf
            assert ovs_port in app_port
            self.logger_topo.info("Connection from namespace interface {} "\
                                  "to openvswitch port {} is defined.".\
                                  format(ns_intf, ovs_port))

        self.logger_topo.info("Topology pass validation.")

    def set_logger(self, obj_logger):
        self.logger_topo = obj_logger

    def create(self):
        """
        Main function to build all infrasim virtual network referring to
        resolved topology
        """
        self.__load()

        self.logger_topo.info("[Define openvswitches]")
        for _, ovs in self.__openvswitch.items():
            ovs.add_vswitch()
            ovs.add_all_ports()
            # FIXME: substitute for below code
            # self.__vswitch_ex.set_interface("phy-br-ex", "int-br-ex")
            # self.__vswitch_int.set_interface("int-br-ex", "phy-br-ex")
            ovs.add_interface_d()

        self.logger_topo.info("[Define namespaces]")
        for _, ns in self.__namespace.items():
            ns.create_namespace()
            ns.create_all_interfaces(ref=self.__connection)

        self.logger_topo.info("[Set openvswitch ports up]")
        for _, ovs in self.__openvswitch.items():
            idx = IP_ROUTE.link_lookup(ifname=ovs.name)[0]
            IP_ROUTE.link("set", index=idx, state="up")
            self.logger_topo.info("set openvswitch {} up.".format(ovs.name))

        for _, ovs_port in self.__connection.items():
            idx = IP_ROUTE.link_lookup(ifname=ovs_port)[0]
            IP_ROUTE.link("set", index=idx, state="up")
            self.logger_topo.info("set port {} up.".format(ovs_port))

        self.logger_topo.info("[Set namespace interfaces up]")
        for _, ns in self.__namespace.items():
            ns.create_interface_d()
            ns.link_up_all()

<<<<<<< HEAD
        self.logger_topo.info("[Setup portforward]")
        InfrasimPortforward.build(self.__topo.get("portforward", {}), self.logger_topo)
=======
        print "[Setup portforward]"
        InfrasimPortforward.build(self.__topo.get("portforward", {}))
>>>>>>> c5599c82

    def delete(self):
        """
        Main function to clear all infrasim virtual network referring to
        resolved topology
        """
        self.__load()
<<<<<<< HEAD
        InfrasimPortforward.clear(self.logger_topo)
=======
        InfrasimPortforward.clear()
>>>>>>> c5599c82

        for _, ovs in self.__openvswitch.items():
            ovs.del_vswitch()

        for _, ns in self.__namespace.items():
            ns.del_namespace()
            ns.del_interface_d()

    def set_config(self, config_path):
        with open(config_path, "r") as fp:
            self.__topo = yaml.load(fp)

    def get_topo(self):
        return self.__topo

    def get_namespace(self):
        return self.__namespace

    def get_openvswitch(self):
        return self.__openvswitch

    def __str__(self):
        return json.dumps(self.__topo, indent=4)


class InfrasimNamespace(object):
    """
    Namespace abstraction
    Mainly use ip command set for management
    """

    def __init__(self, ns_info):
        self.__ns_info = ns_info
        self.name = ns_info['name']
        self.ip = IPRoute()
        self.__interfaces = {}
        self.__bridges = {}
        self.logger_topo = None

    @staticmethod
    def get_namespaces_list():
        return netns.listnetns()

    def set_logger(self, obj_logger):
        self.logger_topo = obj_logger

    def create_namespace(self):
        if self.name in self.get_namespaces_list():
            self.logger_topo.warning("namespace {} exists.".format(self.name))
            return
        # netns.create(self.name)
        # "netns.create(self.name)" changes present namespace to self.name, which is unexpect.
<<<<<<< HEAD
        subprocess.call(["ip", "netns", "add", self.name])
        self.logger_topo.info("namespace {} is created.".format(self.name))
=======
        subprocess.call(["ip","netns","add",self.name])
        print "namespace {} is created.".format(self.name)
>>>>>>> c5599c82

    def create_all_interfaces(self, ref):
        for intf in self.__ns_info["interfaces"]:
            ifname = intf["ifname"]
            self.__interfaces[ifname] = Interface(intf)
            self.__interfaces[ifname].set_logger(self.logger_topo)
            self.__interfaces[ifname].set_peer(ref.get(ifname, None))
            self.__interfaces[ifname].set_namespace(self.name)
            self.__interfaces[ifname].create_interface()
        for br in self.__ns_info["bridges"]:
            brname = br["ifname"]
            self.__bridges[brname] = Interface(br)
            self.__bridges[brname].set_logger(self.logger_topo)
            self.__bridges[brname].set_namespace(self.name)
            self.__bridges[brname].create_bridge()

    def create_interface_d(self):
        netns_path = "/etc/netns"
        ns_network_dir = os.path.join(netns_path, self.name, "network")

        if_down_dir = os.path.join(ns_network_dir, "if-down.d")
        if not os.path.exists(if_down_dir):
            os.makedirs(if_down_dir)

        if_post_down_dir = os.path.join(ns_network_dir, "if-post-down.d")
        if not os.path.exists(if_post_down_dir):
            os.makedirs(if_post_down_dir)

        if_pre_up_dir = os.path.join(ns_network_dir, "if-pre-up.d")
        if not os.path.exists(if_pre_up_dir):
            os.makedirs(if_pre_up_dir)

        if_up_dir = os.path.join(ns_network_dir, "if-up.d")
        if not os.path.exists(if_up_dir):
            os.makedirs(if_up_dir)

        content = ""
        content += "auto lo\n"
        content += "iface lo inet loopback\n"
        content += "\n"

        for _, iobj in self.__interfaces.items():
            content += iobj.compose()

        for _, bobj in self.__bridges.items():
            content += bobj.compose()

        with open(os.path.join(ns_network_dir, "interfaces"), "w") as f:
            f.write(content)

        self.logger_topo.info("namespace {} interfaces are defined in {}.".\
                              format(self.name, ns_network_dir))

    def del_namespace(self):
        if self.name in netns.listnetns():
            netns.remove(self.name)

    def del_interface_d(self):
        netns_path = "/etc/netns"
        ns_dir = os.path.join(netns_path, self.name)
        try:
            shutil.rmtree(ns_dir)
        except OSError:
            pass

    def link_up_all(self):
        # setup lo
        # self.exec_cmd_in_namespace(["ifdown", "lo"])
        # self.exec_cmd_in_namespace(["ifup", "lo"])
        exec_cmd_in_namespace(self.name, ["ip", "link", "set", "dev", "lo", "up"])

        for _, bobj in self.__bridges.items():
            bobj.down()

        for _, iobj in self.__interfaces.items():
            iobj.down()
            iobj.up()

        for _, bobj in self.__bridges.items():
            bobj.up()

        self.logger_topo.info("interfaces in namespace {} are restarted.".format(self.name))


class InfrasimvSwitch(object):
    """
    Openvswitch abstraction
    Mainly use ovs-vsctl command set for management
    """

    def __init__(self, vswitch_info):
        self.__vswitch_info = vswitch_info
        self.name = vswitch_info["ifname"]
        self.oif = None
        self.logger_topo = None

    @staticmethod
    def get_vswitchs_list():
        return start_process(["ovs-vsctl", "show"])[1]

    def set_logger(self, obj_logger):
        self.logger_topo = obj_logger

    def check_vswitch_exists(self):
        ret = start_process(["ovs-vsctl", "br-exists", self.name])[0]
        return ret == 0

    def add_vswitch(self):
        if self.check_vswitch_exists():
            self.logger_topo.warning("vswitch {} already exists so not add it.".format(self.name))
            return

        if start_process(["ovs-vsctl", "add-br", self.name])[0] != 0:
            raise Exception("fail to create vswitch {}.".format(self.name))
        self.logger_topo.info("vswitch {} is created.".format(self.name))

    def del_vswitch(self):
        if not self.check_vswitch_exists():
            self.logger_topo.warning("vswitch {} doesn't exist so not delete it".format(self.name))
        else:
            self.del_all_ports()
            if start_process(["ovs-vsctl", "del-br", self.name])[0]:
                raise Exception("fail to delete vswitch {}".format(self.name))
            try:
                os.remove("/etc/network/interfaces.d/{}".format(self.name))
            except OSError:
                pass
            self.logger_topo.info("vswitch {} is destroyed.".format(self.name))

    def add_port(self, ifname):
        if not self.check_vswitch_exists():
            raise Exception("vswitch {} doesn't exist, please add it first.".format(self.name))

        ret, _, outerr = start_process(["ovs-vsctl", "add-port", self.name, ifname])
        if ret != 0:
            self.logger_topo.error(outerr)

    def add_all_ports(self):
        for port in self.__vswitch_info["ports"]:
            self.add_port(port)
            self.logger_topo.info("port {} is added to {}.".format(port, self.name))

    def del_port(self, ifname):
        ret, _, outerr = start_process(["ovs-vsctl", "del-port", self.name, ifname])
        if ret != 0:
<<<<<<< HEAD
            self.logger_topo.error(outerr)

        ret, _, outerr = start_process(["ip", "link", "delete", ifname])
        if ret != 0:
            self.logger_topo.error(outerr)
=======
            print outerr
        ret, _, outerr = start_process(["ip", "link", "delete", ifname])
        if ret != 0:
            print outerr
>>>>>>> c5599c82

    def del_all_ports(self):
        _, port_str, _ = start_process(["ovs-vsctl", "list-ports", self.name])
        port_list = port_str.split()
        for port in port_list:
            self.del_port(port)

    def set_interface(self, ifname, peername):
        self.add_port(ifname)
        ret, _, _ = start_process(["ovs-vsctl",
                                   "set", "interface", ifname,
                                   "type=patch",
                                   "options:peer={}".format(peername)])
        if ret != 0:
            raise Exception("fail to set interface {} for vswitch {}.".format(ifname, self.name))

    def add_interface_d(self):
        content = ""
        if self.__vswitch_info["type"] == "static":
            content += "auto {}\n".format(self.name)
            content += "iface {} inet static\n".format(self.name)
            for key, val in self.__vswitch_info.items():
                if key == "ifname" or key == "type" or key == "ports":
                    continue
                elif val:
                    content += "\t{} {}\n".format(key, val)
        elif self.__vswitch_info["type"] == "dhcp":
            content += "auto {}\n".format(self.name)
            content += "iface {} inet dhcp\n".format(self.name)
        else:
            raise Exception("Unsupported method {}.".format(self.__vswitch_info["type"]))

        with open("/etc/network/interfaces.d/{}".format(self.name), "w") as f:
            f.write(content)

        start_process(["ifdown", self.name])
        returncode, _, err = start_process(["ifup", self.name])
        if returncode != 0:
            raise Exception("Failed to if up {}\nError: {}".format(self.name, err))

        self.logger_topo.info("Openvswitch {} is defined in /etc/network/interfaces.d and restarted.".format(self.name))


class Interface(object):
    """
    Ethernet interface abstraction, including normal interface and bridge
    Mainly use ip command set for management
    """

    def __init__(self, interface_info):
        self.__intf_info = interface_info
        self.__peer = None
        self.__namespace = None
        self.logger_topo = None

    def set_logger(self, obj_logger):
        self.logger_topo = obj_logger

    def create_interface(self):
        ifname = self.__intf_info["ifname"]
        if len(IP_ROUTE.link_lookup(ifname=ifname)) > 0:
            self.logger_topo.warning("ip link {} exists so not create it.".format(ifname))
            return

        if self.__peer:
            if len(IP_ROUTE.link_lookup(ifname=self.__peer)) > 0:
                self.logger_topo.warning("ip link {} exists so not create it.".format(ifname))
                return
        else:
            ps_intf = r"^\d+: (?P<intf>[\w-]+): "
            p_intf = re.compile(ps_intf, re.MULTILINE)
            _, out, _ = exec_cmd_in_namespace(self.__namespace, ["ip", "link"])
            m_intf = p_intf.findall(out)
            if ifname in m_intf:
                self.logger_topo.warning("ip link {} exists in namespace {} so not create it.".\
                        format(ifname, self.__namespace))
                return

        MAIN_IPDB.create(ifname=ifname,
                         kind="veth" if self.__peer else "dummy",
                         peer=self.__peer).commit()
        with MAIN_IPDB.interfaces[ifname] as veth:
            try:
                veth.net_ns_fd = self.__namespace
            except netlink.exceptions.NetlinkError, e:
                if e.code == 17:  # "File exists"
                    pass
                else:
                    raise e

        self.logger_topo.info("interface {} in namespace {} is created, peer: {}.".\
              format(ifname, self.__namespace, self.__peer))

    def create_bridge(self):
        br_name = self.__intf_info["ifname"]
        intf = self.__intf_info.get("bridge_ports", "")

        exec_cmd_in_namespace(self.__namespace, ["brctl", "addbr", "{}".format(br_name)])
        exec_cmd_in_namespace(self.__namespace, ["brctl", "setfd", "{}".format(br_name), "0"])
        exec_cmd_in_namespace(self.__namespace, ["brctl", "sethello", "{}".format(br_name), "1"])
        exec_cmd_in_namespace(self.__namespace, ["brctl", "stp", "{}".format(br_name), "no"])
        if intf:
            exec_cmd_in_namespace(self.__namespace, ["brctl", "addif", "{}".format(br_name), intf])
            exec_cmd_in_namespace(self.__namespace, ["ifconfig", intf, "promisc"])

        postfix = ""
        if intf:
            postfix = " on interface {}.".format(intf)
        else:
            postfix = "."
        self.logger_topo.info("bridge {} in namespace {} is created{}".format(br_name, self.__namespace, postfix))

    def down(self):
        exec_cmd_in_namespace(self.__namespace, ["ifdown", self.__intf_info["ifname"]])

    def up(self):
        exec_cmd_in_namespace(self.__namespace, ["ifup", self.__intf_info["ifname"]])

    def handle_dhcp_type(self):
        content = ""
        content += "auto {}\n".format(self.__intf_info["ifname"])
        content += "iface {} inet dhcp\n".format(self.__intf_info["ifname"])
        content += "\n"
        return content

    def handle_static_type(self):
        content = ""
        content += "auto {}\n".format(self.__intf_info["ifname"])
        content += "iface {} inet static\n".format(self.__intf_info["ifname"])
        content += self.handle_body()
        content += "\n"
        return content

    def handle_body(self):
        content = ""
        sub_content = ""
        for key, val in self.__intf_info.items():
            if key == "ifname" or key == "type" or val is None:
                continue

            if key == "pair":
                continue

            elif key == "bridge":
                sub_content = ""
                old_intf_info = self.__intf_info
                self.__intf_info = self.__intf_info['bridge']
                sub_content = self.compose()
                self.__intf_info = old_intf_info
            else:
                content += "\t{} {}\n".format(key, val)

        content += "\n"
        content += sub_content
        return content

    def compose(self):
        if self.__intf_info["type"] == "dhcp":
            return self.handle_dhcp_type()
        elif self.__intf_info["type"] == "static":
            return self.handle_static_type()
        else:
            raise Exception("Unsupported method {}.".format(self.__intf_info["type"]))

    def set_peer(self, peer):
        self.__peer = peer

    def set_namespace(self, ns):
        self.__namespace = ns


class InfrasimPortforward():
    """
    helper class for setting port forward.
    call preinit first, then call forward one by one.
    """

<<<<<<< HEAD
    def __init__(self, obj_logger):
        self.logger_topo = obj_logger

    def __preinit(self, io_interfaces):
        if len(io_interfaces) != 2:
            self.logger_topo.info("Failed: please check io_interfacse!")
            return
        with open("/proc/sys/net/ipv4/ip_forward", 'r') as f:
            flag = f.read()
            if flag == "0":
                self.logger_topo.info("Warning: port forwarding is disabled. ")
                self.logger_topo.info("Please check /proc/sys/net/ipv4/ip_forward")
=======
    def __preinit(self, io_interfaces):
        if len(io_interfaces) != 2:
            print "Failed: please check io_interfacse!"
            return
        with open("/proc/sys/net/ipv4/ip_forward",'r') as f:
            flag = f.read()
            if flag == "0":
                print("Warning: port forwarding is disabled. ")
                print("Please check /proc/sys/net/ipv4/ip_forward")
>>>>>>> c5599c82
        subprocess.call(["iptables", "-A", "FORWARD", "-i",
                         io_interfaces[0], "-o", io_interfaces[1], "-j", "ACCEPT"])
        subprocess.call(["iptables", "-A", "FORWARD", "-o",
                         io_interfaces[0], "-i", io_interfaces[1], "-j", "ACCEPT"])

    def __forward(self, src_ip, src_port, dst_port):
<<<<<<< HEAD
        self.logger_topo.info("forwarding from {}:{} to host:{}".format(src_ip, src_port, dst_port))
        subprocess.call(["iptables", "-A", "PREROUTING", "-t", "nat", "-p", "tcp", "--dport", dst_port, "-j", "DNAT", "--to", "{}:{}".format(src_ip, src_port)])
        subprocess.call(["iptables", "-t", "nat", "-A", "POSTROUTING", "-d", src_ip, "-p", "tcp", "--dport", src_port, "-j", "MASQUERADE"])

    @staticmethod
    def build(portforward, logger):
        rules = portforward["rules"]
        io_interfaces = portforward["io_interfaces"]
        if rules and io_interfaces:
            worker = InfrasimPortforward(logger)
=======
        print "forwarding from {}:{} to host:{}".format(src_ip, src_port, dst_port)
        subprocess.call(["iptables","-A","PREROUTING","-t","nat","-p","tcp","--dport",dst_port,"-j","DNAT","--to","{}:{}".format(src_ip, src_port)])
        subprocess.call(["iptables","-t","nat","-A","POSTROUTING","-d",src_ip,"-p","tcp","--dport",src_port,"-j","MASQUERADE"])

    @staticmethod
    def build(portforward):
        rules = portforward.get("rules")
        io_interfaces = portforward.get("io_interfaces")
        if rules and io_interfaces:
            worker = InfrasimPortforward()
>>>>>>> c5599c82
            worker.__preinit(io_interfaces)
            for rule in rules:
                arg = rule.split()
                worker.__forward(arg[0], arg[1], arg[2])
            # list all rules.
            # subprocess.call(["iptables","-t","nat","--line-number","-L"])

    @staticmethod
<<<<<<< HEAD
    def clear(logger):
        logger.info("Clear all port forwarding setting.")
=======
    def clear():
>>>>>>> c5599c82
        subprocess.call(["iptables", "-P", "FORWARD", "DROP"])
        subprocess.call(["iptables", "-F", "FORWARD"])
        subprocess.call(["iptables", "-t", "nat", "-F", "PREROUTING"])
        subprocess.call(["iptables", "-t", "nat", "-F", "POSTROUTING"])<|MERGE_RESOLUTION|>--- conflicted
+++ resolved
@@ -12,11 +12,6 @@
 from pyroute2 import netns
 from pyroute2.iproute import IPRoute
 
-<<<<<<< HEAD
-=======
-
-
->>>>>>> c5599c82
 IP_ROUTE = IPRoute()
 MAIN_IPDB = IPDB()
 
@@ -203,13 +198,8 @@
             ns.create_interface_d()
             ns.link_up_all()
 
-<<<<<<< HEAD
         self.logger_topo.info("[Setup portforward]")
         InfrasimPortforward.build(self.__topo.get("portforward", {}), self.logger_topo)
-=======
-        print "[Setup portforward]"
-        InfrasimPortforward.build(self.__topo.get("portforward", {}))
->>>>>>> c5599c82
 
     def delete(self):
         """
@@ -217,11 +207,8 @@
         resolved topology
         """
         self.__load()
-<<<<<<< HEAD
+
         InfrasimPortforward.clear(self.logger_topo)
-=======
-        InfrasimPortforward.clear()
->>>>>>> c5599c82
 
         for _, ovs in self.__openvswitch.items():
             ovs.del_vswitch()
@@ -274,13 +261,8 @@
             return
         # netns.create(self.name)
         # "netns.create(self.name)" changes present namespace to self.name, which is unexpect.
-<<<<<<< HEAD
         subprocess.call(["ip", "netns", "add", self.name])
         self.logger_topo.info("namespace {} is created.".format(self.name))
-=======
-        subprocess.call(["ip","netns","add",self.name])
-        print "namespace {} is created.".format(self.name)
->>>>>>> c5599c82
 
     def create_all_interfaces(self, ref):
         for intf in self.__ns_info["interfaces"]:
@@ -426,18 +408,11 @@
     def del_port(self, ifname):
         ret, _, outerr = start_process(["ovs-vsctl", "del-port", self.name, ifname])
         if ret != 0:
-<<<<<<< HEAD
             self.logger_topo.error(outerr)
 
         ret, _, outerr = start_process(["ip", "link", "delete", ifname])
         if ret != 0:
             self.logger_topo.error(outerr)
-=======
-            print outerr
-        ret, _, outerr = start_process(["ip", "link", "delete", ifname])
-        if ret != 0:
-            print outerr
->>>>>>> c5599c82
 
     def del_all_ports(self):
         _, port_str, _ = start_process(["ovs-vsctl", "list-ports", self.name])
@@ -615,7 +590,6 @@
     call preinit first, then call forward one by one.
     """
 
-<<<<<<< HEAD
     def __init__(self, obj_logger):
         self.logger_topo = obj_logger
 
@@ -628,24 +602,13 @@
             if flag == "0":
                 self.logger_topo.info("Warning: port forwarding is disabled. ")
                 self.logger_topo.info("Please check /proc/sys/net/ipv4/ip_forward")
-=======
-    def __preinit(self, io_interfaces):
-        if len(io_interfaces) != 2:
-            print "Failed: please check io_interfacse!"
-            return
-        with open("/proc/sys/net/ipv4/ip_forward",'r') as f:
-            flag = f.read()
-            if flag == "0":
-                print("Warning: port forwarding is disabled. ")
-                print("Please check /proc/sys/net/ipv4/ip_forward")
->>>>>>> c5599c82
+
         subprocess.call(["iptables", "-A", "FORWARD", "-i",
                          io_interfaces[0], "-o", io_interfaces[1], "-j", "ACCEPT"])
         subprocess.call(["iptables", "-A", "FORWARD", "-o",
                          io_interfaces[0], "-i", io_interfaces[1], "-j", "ACCEPT"])
 
     def __forward(self, src_ip, src_port, dst_port):
-<<<<<<< HEAD
         self.logger_topo.info("forwarding from {}:{} to host:{}".format(src_ip, src_port, dst_port))
         subprocess.call(["iptables", "-A", "PREROUTING", "-t", "nat", "-p", "tcp", "--dport", dst_port, "-j", "DNAT", "--to", "{}:{}".format(src_ip, src_port)])
         subprocess.call(["iptables", "-t", "nat", "-A", "POSTROUTING", "-d", src_ip, "-p", "tcp", "--dport", src_port, "-j", "MASQUERADE"])
@@ -656,18 +619,6 @@
         io_interfaces = portforward["io_interfaces"]
         if rules and io_interfaces:
             worker = InfrasimPortforward(logger)
-=======
-        print "forwarding from {}:{} to host:{}".format(src_ip, src_port, dst_port)
-        subprocess.call(["iptables","-A","PREROUTING","-t","nat","-p","tcp","--dport",dst_port,"-j","DNAT","--to","{}:{}".format(src_ip, src_port)])
-        subprocess.call(["iptables","-t","nat","-A","POSTROUTING","-d",src_ip,"-p","tcp","--dport",src_port,"-j","MASQUERADE"])
-
-    @staticmethod
-    def build(portforward):
-        rules = portforward.get("rules")
-        io_interfaces = portforward.get("io_interfaces")
-        if rules and io_interfaces:
-            worker = InfrasimPortforward()
->>>>>>> c5599c82
             worker.__preinit(io_interfaces)
             for rule in rules:
                 arg = rule.split()
@@ -676,12 +627,8 @@
             # subprocess.call(["iptables","-t","nat","--line-number","-L"])
 
     @staticmethod
-<<<<<<< HEAD
     def clear(logger):
         logger.info("Clear all port forwarding setting.")
-=======
-    def clear():
->>>>>>> c5599c82
         subprocess.call(["iptables", "-P", "FORWARD", "DROP"])
         subprocess.call(["iptables", "-F", "FORWARD"])
         subprocess.call(["iptables", "-t", "nat", "-F", "PREROUTING"])
